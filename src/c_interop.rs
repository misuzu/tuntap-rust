--- conflicted
+++ resolved
@@ -1,12 +1,5 @@
-<<<<<<< HEAD
-use libc::in6_addr;
-use libc::{c_int, c_short, c_ulong};
-=======
-extern crate libc;
 use libc::{c_int, c_ulong, c_short, sockaddr_in, in6_addr};
 
-include!(concat!(env!("OUT_DIR"), "/constants.rs"));
->>>>>>> a3ecc40e
 
 #[repr(C)]
 pub struct in_ifreq {
@@ -16,31 +9,19 @@
 
 #[repr(C)]
 pub struct in6_ifreq {
-<<<<<<< HEAD
     pub ifr6_addr: in6_addr,
     pub ifr6_prefixlen: u32,
     pub ifr6_ifindex: c_int,
-=======
-	  pub ifr6_addr: in6_addr,
-	  pub ifr6_prefixlen: u32,
-	  pub ifr6_ifindex: c_int
->>>>>>> a3ecc40e
 }
 
 #[repr(C)]
 pub struct ioctl_flags_data {
-<<<<<<< HEAD
     pub ifr_name: [u8; IFNAMSIZ],
     pub ifr_flags: c_short,
-=======
-	  pub ifr_name: [u8; IFNAMSIZ],
-	  pub ifr_flags: c_short
->>>>>>> a3ecc40e
 }
 
 #[repr(C)]
 pub struct ioctl_ifindex_data {
-<<<<<<< HEAD
     pub ifr_name: [u8; IFNAMSIZ],
     pub ifr_ifindex: c_int,
 }
@@ -59,9 +40,4 @@
     pub static IFF_NO_PI: c_short;
 }
 
-pub const IFNAMSIZ: usize = 16;
-=======
-	  pub ifr_name: [u8; IFNAMSIZ],
-	  pub ifr_ifindex: c_int
-}
->>>>>>> a3ecc40e
+pub const IFNAMSIZ: usize = 16;